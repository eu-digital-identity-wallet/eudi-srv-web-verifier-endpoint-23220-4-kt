--- conflicted
+++ resolved
@@ -62,49 +62,11 @@
  * Represents what the [Presentation] is asking
  * from the wallet
  */
-<<<<<<< HEAD
-@Serializable
-sealed interface PresentationType {
-    @Serializable
-    data class IdTokenRequest(
-        val idTokenType: List<IdTokenType>,
-    ) : PresentationType
-
-    @Serializable
-    data class VpTokenRequest(
-        val query: DCQL,
-        @Serializable(with = TransactionDataNonEmptyListSerializer::class)
-        val transactionData: NonEmptyList<TransactionData>?,
-    ) : PresentationType
-
-    @Serializable
-    data class IdAndVpToken(
-        val idTokenType: List<IdTokenType>,
-        val query: DCQL,
-        @Serializable(with = TransactionDataNonEmptyListSerializer::class)
-        val transactionData: NonEmptyList<TransactionData>?,
-    ) : PresentationType
-}
-
-val PresentationType.queryOrNull: DCQL?
-    get() = when (this) {
-        is PresentationType.IdTokenRequest -> null
-        is PresentationType.VpTokenRequest -> query
-        is PresentationType.IdAndVpToken -> query
-    }
-
-val PresentationType.transactionDataOrNull: NonEmptyList<TransactionData>?
-    get() = when (this) {
-        is PresentationType.IdTokenRequest -> null
-        is PresentationType.VpTokenRequest -> transactionData
-        is PresentationType.IdAndVpToken -> transactionData
-    }
-=======
 data class VpTokenRequest(
     val query: DCQL,
+    @Serializable(with = TransactionDataNonEmptyListSerializer::class)
     val transactionData: NonEmptyList<TransactionData>?,
 )
->>>>>>> 3608d5c3
 
 @Serializable
 sealed interface VerifiablePresentation {
@@ -140,37 +102,10 @@
 @Serializable
 sealed interface WalletResponse {
 
-<<<<<<< HEAD
-    @Serializable
-    data class IdToken(
-        val idToken: Jwt,
-    ) : WalletResponse {
-        init {
-            require(idToken.isNotEmpty())
-        }
-    }
-
-    @Serializable
-=======
->>>>>>> 3608d5c3
     data class VpToken(
         val verifiablePresentations: VerifiablePresentations,
     ) : WalletResponse
 
-<<<<<<< HEAD
-    @Serializable
-    data class IdAndVpToken(
-        val idToken: Jwt,
-        val verifiablePresentations: VerifiablePresentations,
-    ) : WalletResponse {
-        init {
-            require(idToken.isNotEmpty())
-        }
-    }
-
-    @Serializable
-=======
->>>>>>> 3608d5c3
     data class Error(val value: String, val description: String?) : WalletResponse
 }
 
@@ -204,6 +139,7 @@
         @Serializable(with = InstantSerializer::class)
         override val initiatedAt: Instant,
         val query: DCQL,
+        @Serializable(with = TransactionDataNonEmptyListSerializer::class)
         val transactionData: NonEmptyList<TransactionData>?,
         val requestId: RequestId,
         val requestUriMethod: RequestUriMethod,
@@ -226,6 +162,7 @@
         @Serializable(with = InstantSerializer::class)
         override val initiatedAt: Instant,
         val query: DCQL,
+        @Serializable(with = TransactionDataNonEmptyListSerializer::class)
         val transactionData: NonEmptyList<TransactionData>?,
         val requestId: RequestId,
         @Serializable(with = InstantSerializer::class)
@@ -309,11 +246,7 @@
         override val id: TransactionId,
         @Serializable(with = InstantSerializer::class)
         override val initiatedAt: Instant,
-<<<<<<< HEAD
-        override val type: PresentationType,
-        @Serializable(with = InstantSerializer::class)
-=======
->>>>>>> 3608d5c3
+        @Serializable(with = InstantSerializer::class)
         val requestObjectRetrievedAt: Instant? = null,
         @Serializable(with = InstantSerializer::class)
         val submittedAt: Instant? = null,
