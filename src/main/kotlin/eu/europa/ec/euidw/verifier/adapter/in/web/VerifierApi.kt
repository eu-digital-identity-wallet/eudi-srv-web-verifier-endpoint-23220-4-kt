package eu.europa.ec.euidw.verifier.adapter.`in`.web

import eu.europa.ec.euidw.verifier.application.port.`in`.*
import eu.europa.ec.euidw.verifier.domain.PresentationId
import eu.europa.ec.euidw.verifier.domain.RequestId
import eu.europa.ec.euidw.verifier.domain.WalletResponse
import org.springframework.http.MediaType.APPLICATION_JSON
import org.springframework.web.reactive.function.server.*
import org.springframework.web.reactive.function.server.ServerResponse.badRequest
import org.springframework.web.reactive.function.server.ServerResponse.ok

class VerifierApi(
    private val initTransaction: InitTransaction,
    private val getWalletResponse: GetWalletResponse
) {

    val route = coRouter {

        POST(
            initTransactionPath,
            contentType(APPLICATION_JSON) and accept(APPLICATION_JSON),
            this@VerifierApi::handleInitTransaction
        )
        GET(walletResponsePath, accept(APPLICATION_JSON), this@VerifierApi::handleGetWalletResponse)

    }

    private suspend fun handleInitTransaction(req: ServerRequest): ServerResponse {

        suspend fun transactionInitiated(jar: JwtSecuredAuthorizationRequestTO) =
            ok().json().bodyValueAndAwait(jar)

        suspend fun failed(t: Throwable) = when (t) {
            is ValidationException -> badRequest().json().bodyValueAndAwait("error" to t.error)
            else -> badRequest().buildAndAwait()
        }

        val input = req.awaitBody<InitTransactionTO>()

        return initTransaction(input).fold(
            onSuccess = { transactionInitiated(it) },
            onFailure = { failed(it) }
        )
    }

    /**
     * Handles a request placed by verifier, in order to obtain
     * the [AuthorisationResponse]
     */
    private suspend fun handleGetWalletResponse(req: ServerRequest): ServerResponse {

<<<<<<< HEAD
        suspend fun found(pd: WalletResponseTO) = ok().json().bodyValueAndAwait(pd)
=======
        suspend fun found(walletResponse: WalletResponse) = ok().json().bodyValueAndAwait(walletResponse)
>>>>>>> 87b0d352

        val presentationId = req.presentationId()

        return when (val result = getWalletResponse(presentationId)) {
            is QueryResponse.NotFound -> ServerResponse.notFound().buildAndAwait()
            is QueryResponse.InvalidState -> badRequest().buildAndAwait()
            is QueryResponse.Found -> found(result.value)
        }

    }

    companion object {
        const val initTransactionPath = "/ui/presentations"
        const val walletResponsePath = "/ui/presentations/{presentationId}"

        /**
         * Extracts from the request the [RequestId]
         */
        private fun ServerRequest.presentationId() = PresentationId(pathVariable("presentationId"))
    }
}<|MERGE_RESOLUTION|>--- conflicted
+++ resolved
@@ -3,7 +3,6 @@
 import eu.europa.ec.euidw.verifier.application.port.`in`.*
 import eu.europa.ec.euidw.verifier.domain.PresentationId
 import eu.europa.ec.euidw.verifier.domain.RequestId
-import eu.europa.ec.euidw.verifier.domain.WalletResponse
 import org.springframework.http.MediaType.APPLICATION_JSON
 import org.springframework.web.reactive.function.server.*
 import org.springframework.web.reactive.function.server.ServerResponse.badRequest
@@ -49,11 +48,7 @@
      */
     private suspend fun handleGetWalletResponse(req: ServerRequest): ServerResponse {
 
-<<<<<<< HEAD
-        suspend fun found(pd: WalletResponseTO) = ok().json().bodyValueAndAwait(pd)
-=======
-        suspend fun found(walletResponse: WalletResponse) = ok().json().bodyValueAndAwait(walletResponse)
->>>>>>> 87b0d352
+        suspend fun found(walletResponse: WalletResponseTO) = ok().json().bodyValueAndAwait(walletResponse)
 
         val presentationId = req.presentationId()
 
