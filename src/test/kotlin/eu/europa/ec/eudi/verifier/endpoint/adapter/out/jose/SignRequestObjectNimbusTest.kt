--- conflicted
+++ resolved
@@ -67,13 +67,9 @@
             .algorithm(JWEAlgorithm.ECDH_ES)
             .keyID(UUID.randomUUID().toString())
         val ecPublicKey = EphemeralEncryptionKeyPairJWK.from(ecKeyGenerator.generate())
-
-<<<<<<< HEAD
-        val jwt = signRequestObject.sign(clientMetaData, ecPublicKey, requestObject).getOrThrow()
-=======
+        
         val jwt = signRequestObject.sign(RequestId("r"), clientMetaData, ecPublicKey, requestObject)
             .getOrThrow()
->>>>>>> 64c582c4
             .also { println(it) }
         val claimSet = decode(jwt).getOrThrow().also { println(it) }
         assertEqualsRequestObjectJWTClaimSet(requestObject, claimSet)
